--- conflicted
+++ resolved
@@ -5,22 +5,13 @@
 from skimage import img_as_float32, img_as_ubyte, io, color
 from scipy import ndimage
 import matplotlib.pyplot as plt
-<<<<<<< HEAD
+
 from polyblur import PolyblurDeblurring
-from polyblur import utils
+from polyblur import utils, filters
 import time
 
-# device = torch.device('cuda:1' if torch.cuda.is_available() else 'cpu')
-device = torch.device('cpu')
-=======
-import utils
-import time
-
-import deblurring
-import filters
 
 device = torch.device('cuda:0' if torch.cuda.is_available() else 'cpu')
->>>>>>> 3403bf96
 
 #### Argparser
 
@@ -105,8 +96,8 @@
 
 
 #### Restoration
-deblurrer = deblurring.Polyblur(patch_decomposition=args.do_patch_decomposition, patch_size=args.patch_size,
-                                patch_overlap=args.patch_overlap, batch_size=20)
+deblurrer = PolyblurDeblurring(patch_decomposition=args.do_patch_decomposition, patch_size=args.patch_size,
+                               patch_overlap=args.patch_overlap, batch_size=20)
 
 c = 0.362
 b = 0.468
@@ -133,62 +124,4 @@
 
 io.imsave(os.path.join('results/restored_alpha_%d_beta_%d.png' % (args.alpha, args.beta)), img_as_ubyte(impred))
 
-<<<<<<< HEAD
-def main():
-    print('Will run on device: %s' % device)
-
-    ## Synthetic
-    imblur = img_as_float32(plt.imread('./pictures/peacock_defocus.png'))
-
-    # blur estimation options
-    c = 0.362
-    b = 0.468
-
-    # deblurring options
-    patch_decomposition = False 
-    patch_size = 400
-    patch_overlap = 0.25
-    batch_size = 20
-    n_iter = 3
-    alpha = 6
-    beta = 1
-    remove_halo = True
-    edgetaping = False
-    prefiltering = True
-    multichannel_kernel = False
-    discard_saturation = False
-
-    # blind deblurring
-    deblurrer = PolyblurDeblurring(patch_decomposition=patch_decomposition, patch_size=patch_size,
-                                   patch_overlap=patch_overlap, batch_size=batch_size)
-
-    imblur = utils.to_tensor(imblur).unsqueeze(0).to(device)
-    start = time.time()
-    impred = deblurrer(imblur, n_iter=n_iter, c=c, b=b, alpha=alpha, beta=beta, remove_halo=remove_halo, edgetaping=edgetaping,
-                        prefiltering=prefiltering, multichannel_kernel=multichannel_kernel, discard_saturation=discard_saturation)
-    print('Restoration took %2.4f seconds' % (time.time() - start))
-    imblur = utils.to_array(imblur.squeeze(0).cpu())
-    impred = utils.to_array(impred.squeeze(0).cpu())
-
-    plt.figure(figsize=(6, 4))
-    plt.subplot(1, 2, 1)
-    plt.imshow(imblur, cmap='gray')
-    plt.axis('off')
-    plt.title('Blurry')
-    plt.subplot(1, 2, 2)
-    plt.imshow(impred, cmap='gray')
-    plt.axis('off')
-    plt.title('Prediction')
-    plt.tight_layout()
-    plt.show()
-
-    io.imsave(os.path.join('results/peacock_restored_alpha_%d_beta_%d.png' % (alpha, beta)), img_as_ubyte(impred))
-
-    print('done')
-
-
-if __name__ == '__main__':
-    main()
-=======
 print('done')
->>>>>>> 3403bf96
